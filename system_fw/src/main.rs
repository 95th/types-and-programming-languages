--- conflicted
+++ resolved
@@ -8,41 +8,12 @@
 pub mod typecheck;
 pub mod types;
 
-<<<<<<< HEAD
 use std::io::prelude::*;
 use syntax::parser::{Error, ErrorKind, Parser};
-=======
->>>>>>> 05dc7a1b
 use terms::{Field, Kind, Record, Term};
 use types::{TyKind, Type};
 use util::span::Span;
 
-<<<<<<< HEAD
-fn object_type() -> Type {
-    tyop!(
-        kind!(* => *),
-        exist!(
-            kind!(*),
-            record!(
-                ("state", Type::Var(0)),
-                ("methods", op_app!(Type::Var(1), Type::Var(0)))
-            )
-        )
-    )
-}
-
-fn counter_interface() -> Type {
-    tyop!(
-        kind!(*),
-        record!(
-            ("get", arrow!(Type::Var(0), Type::Nat)),
-            ("inc", arrow!(Type::Var(0), Type::Var(0)))
-        )
-    )
-}
-
-=======
->>>>>>> 05dc7a1b
 fn main() {
     let mut ctx = typecheck::Context::default();
 
@@ -69,128 +40,6 @@
         // }
     }
 
-<<<<<<< HEAD
-    // let ord = exist!(
-    //     kind!(*),
-    //     record!(("lt", arrow!(Type::Var(0), arrow!(Type::Var(0), Type::Bool))))
-    // );
-
-    // let always_true_body = Term::new(
-    //     terms::Kind::Record(terms::Record {
-    //         fields: vec![Field {
-    //             expr: Box::new(abs!(Type::Nat, abs!(Type::Nat, bool!(true)))),
-    //             label: "lt".into(),
-    //             span: Span::default(),
-    //         }],
-    //     }),
-    //     Span::default(),
-    // );
-    // let always_true = pack!(Type::Nat, always_true_body, ord.clone());
-
-    // let rec = record!(
-    //     ("empty", Type::Projection(Box::new(Type::Var(0)), 0)),
-    //     (
-    //         "mem",
-    //         arrow!(
-    //             Type::Projection(Box::new(Type::Var(0)), 1),
-    //             arrow!(Type::Projection(Box::new(Type::Var(0)), 0), Type::Bool)
-    //         )
-    //     )
-    // );
-    // let kinds = TyKind::Product(vec![kind!(*), kind!(*)]);
-    // let sig = exist!(kinds, rec);
-
-    // let functor_body = Term::new(
-    //     terms::Kind::Record(terms::Record {
-    //         fields: vec![
-    //             Field {
-    //                 expr: Box::new(unit!()),
-    //                 label: "empty".into(),
-    //                 span: Span::default(),
-    //             },
-    //             Field {
-    //                 expr: Box::new(abs!(Type::Var(0), abs!(Type::Unit, bool!(true)))),
-    //                 label: "mem".into(),
-    //                 span: Span::default(),
-    //             },
-    //         ],
-    //     }),
-    //     Span::default(),
-    // );
-
-    // // let adt = tyabs!(
-    // //     kind!(*),
-    // //     pack!(product!(Type::Unit, Type::Var(0)), functor_body, sig)
-    // // );
-
-    // let adt = abs!(
-    //     ord,
-    //     unpack!(
-    //         var!(0),
-    //         pack!(product!(Type::Unit, Type::Var(0)), functor_body, sig)
-    //     )
-    // );
-    // let adt = app!(adt, always_true.clone());
-
-    // println!("\n\n{}", adt);
-    // println!("{}", ctx.typecheck(&adt).unwrap());
-
-    // let mut list = list_type();
-
-    // println!("\n\n{}", list);
-    // println!("{}", ctx.kinding(&list).unwrap());
-    // // list = unfold(op_app!(list, Type::Nat));
-    // list = op_app!(unfold(list), Type::Nat);
-
-    // ctx.simplify_ty(&mut list);
-    // // list = unfold(list);
-    // // ctx.simplify_ty(&mut list);
-    // println!("\n\n{}", list);
-    // println!("k {}", ctx.kinding(&list).unwrap());
-
-    // let mut ty = list.label("Cons").unwrap().label("tail").unwrap().clone();
-    // println!("{}", ty);
-    // ty = unfold(ty);
-    // ctx.simplify_ty(&mut ty);
-    // println!("{}", ty);
-
-    // ty = ty.label("Cons").unwrap().label("tail").unwrap().clone();
-    // // ty = unfold(ty);
-    // ctx.simplify_ty(&mut ty);
-    // println!("{}", ty);
-}
-
-fn list_type() -> Type {
-    // type = rec /\ X. /\A. Nil | Cons A * X A
-    // datatype 'a List = Cons 'a * 'a List | Nil
-    // List = /\A. Nil | Cons A * List A
-    let inner = tyop!(
-        kind!(* => *),
-        tyop!(
-            kind!(*),
-            sum!(
-                ("Nil", Type::Unit),
-                (
-                    "Cons",
-                    record!(
-                        ("head", Type::Var(0)),
-                        ("tail", op_app!(Type::Var(1), Type::Var(0)))
-                    )
-                )
-            )
-        )
-    );
-    Type::Recursive(Box::new(inner))
-=======
-    let adt = abs!(
-        ord,
-        unpack!(
-            var!(0),
-            pack!(product!(Type::Unit, Type::Var(0)), functor_body, sig)
-        )
-    );
-    let adt = app!(adt, always_true.clone());
->>>>>>> 05dc7a1b
 }
 
 fn unfold(ty: Type) -> Type {
